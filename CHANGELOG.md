# Changelog

All notable changes to this project will be documented in this file.

The format is based on [Keep a Changelog](https://keepachangelog.com/en/1.0.0/),
and this project adheres to [Semantic Versioning](https://semver.org/spec/v2.0.0.html).

## [Unreleased]

### Added

<<<<<<< HEAD
- actuation: Added collision with environment observation
=======
- utils: Add `clear_shared_memory` utility function

### Changed

- Bazel: Treat warnings as errors (except the one we can't avoid)
- envs: Observation-based reward wrapper
- envs: Unit test for the base `step` function

### Fixed

- Bazel: Ignore `.pixi` directory as it can contain unrelated Bazel files
- Fix unused variable warning in Bullet interface

### Removed

- **Breaking:** Remove `get_reward` functions from all environments
- Makefile: Remove conda packing rules, now deprecated in favor of pixi

## [6.1.0] - 2024-12-12

### Added

>>>>>>> 9ee80fad
- Configure pixi in `pyproject.toml`
- Handle GLIBC version incompatibility in `start_simulation.sh`
- Spine: Throw an exception when a servo reply has invalid torque
- Update downloaded simulation spine in cache if outdated
- actuation: Added link inertia randomization to the Bullet interface (thanks to @Tordjx)
- actuation: Check maximum torques before sending commands
- cpp: Add `ServoError` exception
- model: Static model for joints with position, velocity and torque limits
- pixi: Task to generate the documentation by `pixi -e docs make`

### Changed

- CICD: Build release spines with Ubuntu 20.04 rather than 22.04
- CICD: Switch to pixi for documentation workflow
- CICD: Update upload-artifact action to v4
- Remove layout argument to actuation interfaces
- actuation: Rename `Interface::initialize_action` to `Interface::reset_action`
- actuation: Rename `Interface::servo_joint_map` to `Interface::servo_name_map`
- deps: Upate to palimpsest 2.2.1

### Fixed

- examples: Lying genuflection example (thanks to @one-for-all)
- examples: Unwrap environments to get their neutral actions
- Update `start_simulation.sh` for systems where `-v` is not defined

### Removed

- env: Remove unused `leg_return_period` and hard-code it to one second
- env: Replace contingent `parse_first_observation` by a reset override
- model: Remove C++ `upkie::model` namespace
- observers: Remove upper-leg and wheel joints from configurable parameters

## [6.0.0] - 2024-11-01

### Added

- Makefile: Conda environment packing and unpacking rules
- Support Python 3.12
- tools: Add `ps_thread` command

### Changed

- **Breaking:** Spine and spine interface revisions:
    - Observations are now returned upon reset and step
    - Spine: Remove separate observation state and observation request
    - SpineInterface: Setting an action now returns an observation
    - SpineInterface: Starting the spine now returns an observation
    - StateMachine: Rename spine FSM state from "act" to "step"
    - docs: Update spine FSM specification in the documentation
- **Breaking:** actuation: Move resolution to static configuration
- **Breaking:** actuation: Move servo layout to static configuration
- **Breaking:** envs: Rename `LowPassFilterAction` to `AddLagToAction`
- CICD: Pin Ubuntu workflows to 22.04
- Default `kd` gain for wheel servos is now 0.3
- Move Python spine exceptions to `upkie.exceptions`
- docs: Turn environment page into an index
- tools: Make output directory an argument in `dump_servo_configs`
- tools: Simplify servo configuration script

### Fixed

- BulletInterface: Fix typo in a comment
- CICD: Install Doxygen with specific version from conda-forge
- Spine: Fix observation consistency between `run` and `simulate`
- envs: Clamp ground velocity action in `UpkieGroundVelocity`

### Removed

- Bazel: Remove legacy rules for PyPI dependencies
- Move PID balancer to its own repository
- deps: Remove dependency on PyYAML
- examples: Remove Bazel BUILD file
- model: Remove duplicate maximum torque constant

## [5.2.0] - 2024-09-30

### Added

- BulletInterface: Apply custom initial joint configuration, if provided
- BulletInterface: Report velocity of the base link in groundtruth
- BulletInterface: Torque control noise to joint-property configuration
- BulletInterface: Torque measurement noise to joint-property configuration
- BulletInterface: Uncertainty on IMU accelerometer and gyroscope measurements
- Forward command-line arguments to the spine in `start_simulation.sh`
- ImuData: Add linear velocity field
- envs: Add a random push wrapper (thanks to @Tordjx)
- examples: Apply an external force to lift an Upkie in sim
- examples: Custom initial state with a non-zero joint configuration
- examples: Simulation with joint friction
- examples: Simulation with sensor noise
- spines: Add variant argument to BulletSpine
- CI: add nightly builds

### Changed

- BulletInterface: Move simulation body poses to `sim.bodies`
- BulletInterface: Rename internal unit-test getters
- actuation: Log simulation groundtruth to `sim`
- CI: Do not install Python packages in the system environment on runners

### Fixed

- BulletInterface: Fix application of external forces
- CICD: Enable stable-baselines3 environment-check unit tests
- docs: Add missing documentation pages
- docs: Document Gym environment wrappers
- envs: Handle spine errors raised in base env constructor
- envs: Register UpkieServoPositions and UpkieServoTorques environments

### Removed

- CICD: Remove pycodestyle as we now use ruff for Python linting
- BulletInterface: Remove unused orientation/position unit-test getters

## [5.1.0] - 2024-08-14

### Added

- Pi3HatInterface: Additional check on maximum torques for each command
- Pi3HatInterface: Log raw IMU measurements from pi3hat interface
- actuation: Extend ImuData with raw measurements
- envs: Add UpkieServoPositions child environment (thanks to @Tordjx)
- envs: Add UpkieServoTorques child environment (thanks to @Tordjx)
- envs: Add a `model` attribute to all Upkie environments
- envs: Start reward submodule with a wheeled inverted pendulum reward
- envs: Use wheel torque limits from model in `UpkieGroundVelocity`
- envs: Wheeled inverted pendulum environment for reduced-model testing
- exceptions: Add PositionCommandError exception
- model: Add `rotation_ars_to_world` and `rotation_base_to_imu`
- model: Add `upper_leg_joints` list
- tools: Add `update` command to `upkie_tool`
- utils: Add unit tests for Raspberry Pi utility functions
- utils: Raise an exception when trying to configure agent from an interpreter

### Changed

- Avoid using `numpy.typing` for compatibility with older versions of NumPy
- PID balancer: Fix dependencies for running on systems without conda
- PID balancer: Update filenames of the two main scripts
- actuation: Throw PositionCommandError rather than stopping a servo on error
- deps: Update to palimpsest 2.2.0
- envs: Refactor internal reward of `UpkieGroundVelocity` environment
- envs: Use torque limits from model in `UpkieGroundVelocity` environment
- examples: Make wheeled balancing example a bit more complex and more stable
- examples: wheeled inverted pendulum model example
- exceptions: Move to the top-level Python module

### Fixed

- BulletInterface: Correct inline of two Bullet utility functions
- BulletInterface: Fix IMU acceleration in Bullet upon resets
- envs: Make sure action values are floating-point numbers (thanks to @Tordjx)
- exceptions: Make all exceptions derive from UpkieError
- model: Fix type of upper-leg and wheel joint lists
- spine: Handle deserialization exceptions when beginning a cycle

### Removed

- MockInterface: Remove unused IMU data from mock interface

## [5.0.1] - 2024-08-01

### Fixed

- envs: Fix missing return value in fall detection function

## [5.0.0] - 2024-08-01

### Added

- Bazel: Add support for ARM64 CPUs
- CICD: Build jobs for x86 and ARM64 macOS spines
- CICD: Packaging job for conda-forge
- Import and adapt C++ code from Vulp (`vulp` namespace is now `upkie:cpp`)
- Log received actuation replies in spine cycles
- PID balancer: Conda environment file
- envs: Add `left_wheeled` parameter to the `UpkieGroundVelocity` environment
- examples: Tuning the gains of a standard two-task PI balancer
- model: Add joints submodule
- setup: Add micromamba installation script
- setup: Automate process of building new system images
- spine: Print out configuration dictionary upon reset
- spines: Expose environment body poses in Bullet spine (thanks to @Tordjx)
- tools: Configure servo gains during setup

### Changed

- **Breaking:** rename the default shared-memory file to `/upkie`
- Bazel: Update bazelisk version to 1.20.0
- CICD: Switch to Micromamba for unit testing
- Makefile: Separate rule to set the raspi date
- PID balancer: default to hostname for the agent configuration
- Put hostname before spine name in log file names
- deps: Update Upkie description to 2.1.0
- deps: Update pi3hat dependency to latest commit
- docs: Sort documentation pages by expected discovery steps
- envs: Warn when a fall is detected
- examples: Rename direct servo control example

### Fixed

- CICD: Release jobs for x86 and ARM64 macOS spines
- CICD: Update macOS x86 runner images (thanks to @ubgk)
- Pi3HatInterface: Fix duplicate `data_` attribute
- observers: Read configuration matrix in base orientation observer
- raspunzel: argv0 when executing the target is now the same as `bazel run`
- setup: Fix configuration-write order in servo config script

### Removed

- utils: Pinocchio utility functions
- deps: Dependency on separate Vulp project
- docs: Remove PID balancer from the documentation

## [4.0.0] - 2024-06-12

### Added

- PID balancer: Monitor both tire contacts in simulation examples
- docs: Developer notes
- envs: Add the `env.bullet_extra` function for magic actions in sim
- envs: Parameter to disable frequency checks during frequency regulation
- observers: Base orientation observer
- utils: Factor `get_log_path` function

### Changed

- **Breaking:** envs: Change API of logging function to `log(name, entry)`
- **Breaking:** envs: Restrict observation space of `UpkieServos` to servos
- deps: Update Vulp to 2.5.0
- envs: Bump `UpkieServos` version number to 4

### Fixed

- PID balancer: Fix shared-memory opening in standalone Bullet script
- dist: Exclude unnecessary files from Python packages
- envs: Stop the spine when deleting an environment instance

### Removed

- **Breaking:** observers: Python version of the base orientation observer
- Optional dependencies for balancers that now have their own repositories

## [3.4.0] - 2024-03-21

### Added

- Add `--build` argument to the simulation script
- CICD: Run ShellCheck on scripts
- Clear shared-memory when starting the Bullet spine
- Script to dump all servo motor-driver configurations

### Changed

- deps: Update Upkie description to 1.5.0
- deps: Update Vulp to 2.2.1
- Don't build simulation spine if execution fails
- Move agents' `requirements.txt` files to optional project dependencies
- palinode: Rename `run_pid_balancer.sh` to `try_pid_balancer.sh` 😊
- Rename top-level run script to `run_pid_balancer.sh`

### Fixed

- Fix Gymnasium API in the readme example (thanks to @araffin)
- Handle closing of GUI window in simulation script
- Make sure all `UpkieServos` box observations are proper arrays

### Removed

- Move MPC balancer to its own repository
- Move PPO balancer to its own repository

## [3.3.0] - 2024-02-20

### Added

- Script to run any of the standard agents
- spines: `bullet_spine` accepts extra URDFs as arguments (thanks to @ubgk)

### Changed

- deps: Bump loop-rate-limiters to 1.0.0
- deps: Replace posix-ipc by shared-memory from the standard library
- envs: Redirect logging to /env prefix
- envs: Rename default action in UpkieServos to neutral, its position is NaN
- Minimum Python version is now 3.8

### Removed

- Script to compile and run the PID balancer
- utils: ActionError exception

## [3.2.0] - 2024-02-08

### Added

- MPC balancer: Add classes and functions to the documentation
- PID balancer: Add classes and functions to the documentation
- PPO balancer: Add classes and functions to the documentation
- Robot state class to describe initial state distributions

### Changed

- CICD: update release GH action to package simulation spines on various architectures
- Code style: ignore E266 as Doxygen uses ## to document class attributes
- deps: Bump Vulp to 2.1.0
- envs: Default velocity in `UpkieServos` is now zero
- envs: Observation and action values are `float` rather than `np.float32`
- envs: Specify maximum torques in `UpkieGroundVelocity`
- palinode: Rename `try_pid_balancer.sh` to `start_pid_balancer.sh` 😊
- Simulation script downloads a binary if available, o/w compiles from source (thanks to @pgraverdy)

### Fixed

- envs: typo in `UpkieServos` dictionary key
- MPC balancer: add missing dependencies to requirements.txt
- PPO balancer: add missing initial state randomization to `--training` mode

### Removed

- Bazel: dependencies based on `pip_parse` from `rules_python`
- Pink balancer: moved to a separate repository

## [3.1.0] - 2023-12-22

### Added

- envs: Take feedforward torque commands into account in `UpkieServos`
- examples: Wheeled balancing with wheel torque control
- utils: ActionError exception
- utils: ModelError exception

### Changed

- Rename `start_pid_balancer.sh` to `try_pid_balancer.sh`
- envs: Make parsing of first observation optional for non-base environments
- envs: Rename info key to `"spine_observation"` in all environments
- envs: Switch `UpkieServos` env to dictionary action and observation

## [3.0.0] - 2023-12-01

### Added

- PPO balancer: Convenience Makefile to manage the training directory
- docs: Agents and Environments pages
- envs: Log action, observation and reward to "env" sub-dict of action
- envs: New `upkie.envs.wrappers` submodule
- envs: Wrapper to act on the discrete-derivative of an action
- envs: Wrapper to add the action to the observation vector
- envs: Wrapper to low-pass filter action (modeling a delay)
- envs: Wrapper to noisify actions
- envs: Wrapper to noisify observations
- logs: Convenience Makefile for log synchronization
- spines: Label pi3hat spine log filenames with the robot's hostname

### Changed

- **Breaking:** Rename the "wheel" balancer agent to "PID balancer"
- **Breaking:** envs: Rewards are now part of individual environments
- **Breaking:** envs: `info` dictionary does not repeat "action" any more
- MPC balancer: Update height of control point to 58 cm
- PPO balancer: Update height of control point to 58 cm
- deps: Bump Gymnasium to 0.29.1
- deps: Bump NumPy to 1.24.3
- deps: Bump Vulp to 2.0.0
- deps: Bump loop-rate-limiters to 0.6.1
- envs: Bump `UpkieGroundVelocity` to version 3
- envs: Legs now return to their neutral configuration in `UpkieGroundVelocity`
- envs: `rate` attribute from base environment is now internal
- examples: Refactor lying genuflections
- examples: Refactor wheeled balancing

### Removed

- docs: Code overview page, split into Agents, Environments and Observations
- envs: Acceleration filter from `UpkieGroundVelocity` (=> gymnasium.Wrapper)
- envs: Intermediate `UpkieWheeledPendulum` environment
- envs: Low-pass filter from `UpkieGroundVelocity` (=> gymnasium.Wrapper)
- envs: Survival reward, as environments now ship their own rewards

## [2.0.0] - 2023-10-26

### Added

- PPO balancer: Allow custom training path
- PPO balancer: Allow re-training with the same policy name
- PPO balancer: Low-pass filter action before acceleration clamping
- PPO balancer: Update reward to penalize commanded accelerations
- agents: Closed-loop model predictive control
- envs: Allow custom initial base velocity in Bullet config
- envs: Augment observation with previous command in `UpkieGroundVelocity`
- examples: Closed-loop model predictive control
- spines: Build and export the pi3hat spine binary in continuous integration (thanks to @pgraverdy)
- spines: `--version` flag for all spine binaries

### Changed

- MPC balancer: Remove `asyncio` logic
- PPO balancer: Remove `asyncio` logic
- Pink balancer: Remove `asyncio` logic
- Wheel balancer: Remove `asyncio` logic
- envs: Move reset state sampling to `InitRandomization` class
- spines: Add `_spine` suffix to binary names, e.g. `pi3hat_spine`
- spines: Allow pi3hat spine to run without joystick if user validates

### Fixed

- Make Makefile date command more portable (thanks to @ubgk)
- PPO balancer: Correct save frequency during training
- PPO balancer: Run policy deterministically after training
- envs: Merge default and runtime configuration dictionaries

### Removed

- **Breaking:** `async_step` function and `asyncio` logic
- **Breaking:** `pi32_config` as 64-bit is the new default
- **Breaking:** `upkie.utils.log_path` submodule and its utility function
- deps: Dependency on mpacklog.cpp (already in Vulp)
- deps: Dependency on mpacklog.py

## [1.5.0] - 2023-09-29

### Added

- Bazel: Python library target for upkie module
- PPO balancer: Save policy configuration to a YAML file
- PPO balancer: Train with multiprocessing
- envs: Accessor to `env.rate` for logging purposes
- envs: Randomize base orientation and position on resets
- envs: `InitRandomization` dataclass to describe initial state randomization
- envs: `UpkieGroundVelocity` can include a velocity low-pass filter
- envs: `UpkieGroundVelocity` can limit ground acceleration as well
- envs: `UpkieGroundVelocity` low-pass filter can also be randomized
- utils: Log path utility functions

### Changed

- **Breaking:** Environment rewards depend on both observation and action
- **Breaking:** Rename `UpkieServosEnv` to `UpkieServos`
- **Breaking:** Rename `UpkieWheelsEnv` to `UpkieGroundVelocity`
- **Breaking:** Use `regulate_frequency` env kwarg instead of `frequency=None`
- Makefile: Default wheel balancer config to the output of `hostname`
- Makefile: Rename `ROBOT` environment variable to `UPKIE_NAME`
- PPO balancer: Change training directory to `/tmp/ppo_balancer`
- PPO balancer: Policy CLI argument becomes positional and optional
- PPO balancer: Refactor agent settings
- agents: Retry connecting to the spine several times at startup
- envs: Retry connecting to the spine several times at startup

### Fixed

- Wheel balancer: Configure spine properly
- Wheel odometry: Check that observer is configured properly

### Removed

- envs: Remove `get_range` from rewards as it is deprecated from Gymnasium

## [1.4.0] - 2023-08-24

### Added

- Makefile: Add clean rule to remove all intermediate files
- Makefile: Add coverage rule to check a local HTML report
- agents: Add `--show` CLI argument to the wheel balancer's Bullet target
- envs: Base `Reward` class for rewards
- envs: Survival reward, which is simply always one
- utils: Configure agent process on the Raspberry Pi

### Changed

- Makefile: Remove most agent targets to promote running their `main.py`
- PPO balancer: Can now be run both via Bazel or Python
- Pink balancer: Can now be run both via Bazel or Python
- Pink balancer: Remove unit tests
- README: Recommended way to run agents is now via Python
- Wheel balancer: Can now be run both via Bazel or Python
- envs: Default reward for all environments is now the survival reward
- envs: Move `StandingReward` to the PPO balancer
- examples: Remove CPU isolation example, now a `utils.raspi` function call
- tools: CPU scaling scripts don't need to be run as root any more
- utils: Remove `realtime` submodule in favor of `raspi`

### Fixed

- PPO balancer: Configure main script process on the Raspberry Pi
- PPO balancer: Disable rate limiter during training
- Wheel balancer: Handle SpineInterface failures when forking a Bullet simulation (thanks to @ubgk)
- observers: Check whether floor contact observer is initialized properly
- tools: Fix permissions of `vcgencheck`

## [1.3.4] - 2023-08-09

### Added

- envs: Inform user on installing all optional dependencies
- envs: Name environment rate limiters for more readable logging

### Changed

- envs: Refactor environment registration function

### Fixed

- PyPI: add PyYAML to dependencies as it is needed by `upkie.config`
- envs: Export `register` from submodule
- envs: Overlay constructor spine configuration on top of default config

## [1.3.3] - 2023-08-07

### Changed

- PyPI: Bump scipy dependency from 1.8.0 to 1.10.0
- envs: Skip environment registration upon missing dependency

## [1.3.2] - 2023-08-07

### Fixed

- config: Distribute missing `config` submodule in PyPI package

## [1.3.1] - 2023-07-28

### Fixed

- config: Add missing `config` submodule to PyPI
- Fix source code distribution of PyPI package

## [1.3.0] - 2023-07-26

### Added

- Support macOS operating systems (thanks to @ubgk)
- config: Top-level configuration submodule for robot-wide configuration
- spines: Build and deploy the mock spine to the Raspberry Pi
- tools: CPU frequency scaling scripts
- utils: Function to detect when we run on a Raspberry Pi

### Changed

- deps: Update loop-rate-limiters to 0.5.0
- envs: Rename `config` parameter to a more explicit `spine_config`
- envs: Update to the Gymnasium API (thanks to @perrin-isir)

### Fixed

- PPO balancer: Fix time-limit import
- envs: Add `dt` attribute to the base environment

## [1.2.1] - 2023-07-18

### Changed

- envs: Bump UpkieWheelsEnv version number to 4

## [1.2.0] - 2023-07-18

### Added

- tools: Add `vcgencheck` utility script
- tools: Make `hard_rezero` search for `upkie_tool` and skip if not found

### Changed

- build: Compile in optimized mode by default (previsouly: fast build)
- envs: Observation vector reordered, angular velocity is now that of the base.

### Fixed

- build: Only run lint tests when `--config lint` is supplied
- envs: Make sure vectorized observations are float32

## [1.1.0] - 2023-07-07

### Added

- agents: Detect config from hostname when running on the Pi
- envs: Allow faster-than-realtime Gym environment execution (thanks to @perrin-isir)
- envs: Getter for environment frequency

### Changed

- agents: Rename "test balancer" to "wheel balancer"
- agents: Update Pink balancer to the latest version of the library
- Makefile: Check that `ROBOT` environment variable is defined
- tools: Automatically `sudo` when running `upkie_tool`

### Fixed

- observers: Add missing observer configuration in base Upkie environment
- observers: Configure IMU orientation in the base pitch observer
- spines: Fix joint IDs to left leg (1, 2, 3), right leg (4, 5, 6)
- workspace: Update Vulp for IMU frame simulation fix
- workspace: Update `upkie_description` for IMU orientation fix

## [1.0.0] - 2023-06-12

### Added

- Example: lying genuflections
- utils: base class and Upkie-specific exceptions

### Changed

- envs: `UpkieServosEnv-v2` with frequency regulation
- envs: `UpkieWheelsEnv-v3` with frequency regulation
- envs: regulate loop frequencies
- Rename `ROBOT_NAME` to `ROBOT` in the main Makefile
- Rename main repository and project to just "upkie"
- Update Vulp to v1.2.0

## [0.5.0] - 2023-06-05

### Added

- Example: wheeled balancing with CPU isolation
- Example: wheeled balancing with action-observation logging
- Makefile to build, upload and run Raspberry Pi targets
- Script to start a simulation directly from the repository
- Specify Bazel version in `.bazelversion`

### Changed

- Remove `utils.logging` submodule, deprecated by mpacklog
- Rename "blue balancer" agent to "test balancer"
- Simplify test balancer code
- Update Bazelisk to v1.16.0
- UpkieWheelsEnv: version 2

### Fixed

- Conversion warnings in servos and wheels environments
- Examples: make sure environments are closed before exiting
- PPO balancer: fix testing script
- PPO balancer: save policy with new environment
- PPO balancer: simplify training
- Pink balancer: default frequency is 200 Hz

## [0.4.0] - 2023-04-06

### Added

- envs: `UpkieServosEnv-v1`
- PPO balancer: distribute sample policy
- Pink balancer: `--visualize` argument
- spines: Air Bullet, same as Bullet but floating in the air
- utils: Pinocchio utility functions

### Changed

- Load description from local package rather than cloning a repository
- Rename `UpkieWheelsReward` to `StandingReward`

### Fixed

- UpkieWheelsEnv: observation limits for ground position and velocity
- Pink balancer: reduce LM damping to fix stalling when crouching
- PPO balancer: get environment id (thanks @Varun-GP)

## [0.3.1] - 2023-03-15

### Added

- UpkieWheelsEnv: return action and observation dicts in `info`

## [0.3.0] - 2023-03-13

### Added

- Add Gym environment registration function
- PPO balancer: setting for total number of training timesteps
- UpkieWheelsEnv: simple example

### Changed

- UpkieWheelsEnv: remove dependency on gin

## [0.2.0] - 2023-03-03

### Added

- Agent: PPO balancer
- envs: `UpkieWheelsEnv-v1`
- Observers: Base pitch

### Changed

- Promote `utils.imu` to a proper Python observer
- Switch from `aiorate` to `loop_rate_limiters`

### Fixed

- Document both C++ and Python code with Doxygen
- Python requirements and dependencies in Bazel

## [0.1.0] - 2022-09-12

Starting this changelog.

[unreleased]: https://github.com/upkie/upkie/compare/v6.1.0...HEAD
[6.1.0]: https://github.com/upkie/upkie/compare/v6.0.0...v6.1.0
[6.0.0]: https://github.com/upkie/upkie/compare/v5.2.0...v6.0.0
[5.2.0]: https://github.com/upkie/upkie/compare/v5.1.0...v5.2.0
[5.1.0]: https://github.com/upkie/upkie/compare/v5.0.1...v5.1.0
[5.0.1]: https://github.com/upkie/upkie/compare/v5.0.0...v5.0.1
[5.0.0]: https://github.com/upkie/upkie/compare/v4.0.0...v5.0.0
[4.0.0]: https://github.com/upkie/upkie/compare/v3.4.0...v4.0.0
[3.4.0]: https://github.com/upkie/upkie/compare/v3.3.0...v3.4.0
[3.3.0]: https://github.com/upkie/upkie/compare/v3.2.0...v3.3.0
[3.2.0]: https://github.com/upkie/upkie/compare/v3.1.0...v3.2.0
[3.1.0]: https://github.com/upkie/upkie/compare/v3.0.0...v3.1.0
[3.0.0]: https://github.com/upkie/upkie/compare/v2.0.0...v3.0.0
[2.0.0]: https://github.com/upkie/upkie/compare/v1.5.0...v2.0.0
[1.5.0]: https://github.com/upkie/upkie/compare/v1.4.0...v1.5.0
[1.4.0]: https://github.com/upkie/upkie/compare/v1.3.4...v1.4.0
[1.3.4]: https://github.com/upkie/upkie/compare/v1.3.3...v1.3.4
[1.3.3]: https://github.com/upkie/upkie/compare/v1.3.2...v1.3.3
[1.3.2]: https://github.com/upkie/upkie/compare/v1.3.1...v1.3.2
[1.3.1]: https://github.com/upkie/upkie/compare/v1.3.0...v1.3.1
[1.3.0]: https://github.com/upkie/upkie/compare/v1.2.1...v1.3.0
[1.2.1]: https://github.com/upkie/upkie/compare/v1.2.0...v1.2.1
[1.2.0]: https://github.com/upkie/upkie/compare/v1.1.0...v1.2.0
[1.1.0]: https://github.com/upkie/upkie/compare/v1.0.0...v1.1.0
[1.0.0]: https://github.com/upkie/upkie/compare/v0.5.0...v1.0.0
[0.5.0]: https://github.com/upkie/upkie/compare/v0.4.0...v0.5.0
[0.4.0]: https://github.com/upkie/upkie/compare/v0.3.1...v0.4.0
[0.3.1]: https://github.com/upkie/upkie/compare/v0.3.0...v0.3.1
[0.3.0]: https://github.com/upkie/upkie/compare/v0.2.0...v0.3.0
[0.2.0]: https://github.com/upkie/upkie/compare/v0.1.0...v0.2.0
[0.1.0]: https://github.com/upkie/upkie/releases/tag/v0.1.0<|MERGE_RESOLUTION|>--- conflicted
+++ resolved
@@ -9,9 +9,7 @@
 
 ### Added
 
-<<<<<<< HEAD
 - actuation: Added collision with environment observation
-=======
 - utils: Add `clear_shared_memory` utility function
 
 ### Changed
@@ -34,7 +32,6 @@
 
 ### Added
 
->>>>>>> 9ee80fad
 - Configure pixi in `pyproject.toml`
 - Handle GLIBC version incompatibility in `start_simulation.sh`
 - Spine: Throw an exception when a servo reply has invalid torque
