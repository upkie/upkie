--- conflicted
+++ resolved
@@ -19,13 +19,10 @@
 - setup: Add micromamba installation script
 - setup: Automate process of building new system images
 - spine: Print out configuration dictionary upon reset
-<<<<<<< HEAD
 - bazelisk: Add support for ARM64 CPUs
 - spine : Add extra URDFs position and orientation
 - envs : Add y axis position, z axis velocity and yaw randomization
-=======
 - tools: Configure servo gains during setup
->>>>>>> 842ca24d
 
 ### Changed
 
